--- conflicted
+++ resolved
@@ -123,15 +123,9 @@
             if self._ref_ch is not None:
                 self._ref_ch['New'] = [self._ch_names.index(p) for p in model['_ref_ch']['New']]
                 self._ref_ch['Old'] = [self._ch_names.index(p) for p in model['_ref_ch']['Old']]
-<<<<<<< HEAD
-
-            self.label = label
-
-=======
             
             self.label = label
-            
->>>>>>> 7c748e15
+
             if "SAVED_FEAT" in model:
                 self.xdata = model["SAVED_FEAT"]["X"].tolist()
                 self.ydata = model["SAVED_FEAT"]["Y"].tolist()
