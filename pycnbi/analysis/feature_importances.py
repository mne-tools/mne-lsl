"""
Analyze information content per frequency band and per channel from
Random Forest feature importance matrix data file.

Kyuhwa Lee, 2017
Swiss Federal Institute of Technology Lausanne (EPFL)

"""

import pycnbi.utils.pycnbi_utils as pu
import pycnbi.utils.q_common as qc
import numpy as np
import scipy.io

def feature_importances(featfile, channels, matfile=None):
    """
    input
    -----
    featfile: feature analysis file
    channels: channel names in list
    matfile: export feature importance to Matlab file if not None
    """
    # channel index lookup table
    ch2index = {ch:i for i, ch in enumerate(channels)}
    data_delta = np.zeros(len(channels))
    data_theta = np.zeros(len(channels))
    data_mu = np.zeros(len(channels))
    data_beta = np.zeros(len(channels))
    data_lgamma = np.zeros(len(channels))
    data_hgamma = np.zeros(len(channels))
    data_per_ch = np.zeros(len(channels))
    data_all = {ch:{} for ch in channels}
    
    f = open(featfile)
    f.readline()
    for l in f:
        token = l.strip().split('\t')
        importance = float(token[0])
        ch = token[1]
        fq = float(token[2])
        data_all[ch][fq] = importance
        if fq <= 3:
            data_delta[ch2index[ch]] += importance
        elif fq <= 7:
            data_theta[ch2index[ch]] += importance
        elif fq <= 12:
            data_mu[ch2index[ch]] += importance
        elif fq <= 30:
            data_beta[ch2index[ch]] += importance
        elif fq <= 70:
            data_lgamma[ch2index[ch]] += importance
        else:
            data_hgamma[ch2index[ch]] += importance
        data_per_ch[ch2index[ch]] += importance
<<<<<<< HEAD
    
    if matfile is not None:
        # matvar = [fq] x [ch]
        matvar = np.zeros([len(data_all[channels[0]]), len(channels)])
        fqlist = sorted(list(data_all[channels[0]].keys()))
        fq2index = {fq:i for i, fq in enumerate(fqlist)}
        for ch in channels:
            for fq in fqlist:
                matvar[fq2index[fq]][ch2index[ch]] = data_all[ch][fq]
        scipy.io.savemat(matfile, {'fid':matvar, 'channels':channels, 'frequencies':fqlist})

=======

    print('>> Feature importance distribution')
>>>>>>> b70d81d7
    print('bands  ', qc.list2string(channels, '%6s'), '|', 'per band')
    print('-' * 66)
    print('delta  ', qc.list2string(data_delta, '%6.2f'), '| %6.2f' % np.sum(data_delta))
    print('theta  ', qc.list2string(data_theta, '%6.2f'), '| %6.2f' % np.sum(data_theta))
    print('mu     ', qc.list2string(data_mu, '%6.2f'), '| %6.2f' % np.sum(data_mu))
    print('beta   ', qc.list2string(data_beta, '%6.2f'), '| %6.2f' % np.sum(data_beta))
    print('lgamma ', qc.list2string(data_lgamma, '%6.2f'), '| %6.2f' % np.sum(data_lgamma))
    print('hgamma ', qc.list2string(data_hgamma, '%6.2f'), '| %6.2f' % np.sum(data_hgamma))
    print('-' * 66)
    print('per_ch ', qc.list2string(data_per_ch, '%6.2f'), '| 100.00' )

if __name__ == '__main__':
    featfile = r'D:\data\MI\z2\LR\classifier\good_features.txt'
    channels = ['F3','F4','C3','Cz','C4','P3','Pz','P4']
    feature_importances(featfile, channels)<|MERGE_RESOLUTION|>--- conflicted
+++ resolved
@@ -52,8 +52,8 @@
         else:
             data_hgamma[ch2index[ch]] += importance
         data_per_ch[ch2index[ch]] += importance
-<<<<<<< HEAD
-    
+
+    print('>> Feature importance distribution')
     if matfile is not None:
         # matvar = [fq] x [ch]
         matvar = np.zeros([len(data_all[channels[0]]), len(channels)])
@@ -64,10 +64,6 @@
                 matvar[fq2index[fq]][ch2index[ch]] = data_all[ch][fq]
         scipy.io.savemat(matfile, {'fid':matvar, 'channels':channels, 'frequencies':fqlist})
 
-=======
-
-    print('>> Feature importance distribution')
->>>>>>> b70d81d7
     print('bands  ', qc.list2string(channels, '%6s'), '|', 'per band')
     print('-' * 66)
     print('delta  ', qc.list2string(data_delta, '%6.2f'), '| %6.2f' % np.sum(data_delta))
