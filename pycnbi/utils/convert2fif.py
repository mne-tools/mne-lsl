--- conflicted
+++ resolved
@@ -437,11 +437,7 @@
     Convert XDF format
     """
     from pyxdf import pyxdf
-<<<<<<< HEAD
     
-=======
-
->>>>>>> eb8d82f5
     fdir, fname, fext = qc.parse_path_list(filename)
     if outdir is None:
         outdir = fdir
