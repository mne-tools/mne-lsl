from __future__ import annotations  # c.f. PEP 563, PEP 649

from abc import ABC, abstractmethod
from contextlib import contextmanager
from math import ceil
from threading import Timer
from typing import TYPE_CHECKING
from warnings import warn

import numpy as np
from mne import pick_info, pick_types
from mne.channels import rename_channels
<<<<<<< HEAD
from mne.filter import construct_iir_filter
=======
>>>>>>> 948235dc
from mne.utils import check_version, use_log_level

if check_version("mne", "1.6"):
    from mne._fiff.constants import FIFF, _ch_unit_mul_named
    from mne._fiff.meas_info import ContainsMixin, SetChannelsMixin
    from mne._fiff.pick import _picks_to_idx
elif check_version("mne", "1.5"):
    from mne.io.constants import FIFF, _ch_unit_mul_named
    from mne.io.meas_info import ContainsMixin, SetChannelsMixin
    from mne.io.pick import _picks_to_idx
else:
    from mne.io.constants import FIFF, _ch_unit_mul_named
    from mne.io.meas_info import ContainsMixin
    from mne.io.pick import _picks_to_idx
    from mne.channels.channels import SetChannelsMixin

from ..utils._checks import check_type, check_value
from ..utils._docs import copy_doc, fill_doc
from ..utils.logs import logger, verbose
from ..utils.meas_info import _HUMAN_UNITS, _set_channel_units

if TYPE_CHECKING:
    from datetime import datetime
    from typing import Any, Callable, Optional, Union

    from mne import Info
    from mne.channels import DigMontage
    from numpy.typing import DTypeLike, NDArray

    from .._typing import ScalarIntType, ScalarType


@fill_doc
class BaseStream(ABC, ContainsMixin, SetChannelsMixin):
    """Stream object representing a single real-time stream.

    Parameters
    ----------
    %(stream_bufsize)s
    """

    @abstractmethod
    def __init__(
        self,
        bufsize: float,
    ) -> None:
        check_type(bufsize, ("numeric",), "bufsize")
        if bufsize <= 0:
            raise ValueError(
                "The buffer size 'bufsize' must be a strictly positive number. "
                f"{bufsize} is invalid."
            )
        self._bufsize = bufsize

    @copy_doc(ContainsMixin.__contains__)
    def __contains__(self, ch_type: str) -> bool:
        self._check_connected("the 'in' operator")
        return super().__contains__(ch_type)

    def __del__(self):
        """Try to disconnect the stream when deleting the object."""
        logger.debug("Deleting %s", self)
        try:
            self.disconnect()
        except Exception:
            pass

    @abstractmethod
    def __repr__(self) -> str:  # pragma: no cover
        """Representation of the instance."""
        # This method needs to define the str representation of the class based on the
        # attributes of the Stream. For instance, an LSL stream is defined by 3
        # attributes: name, stype, source_id. Thus a possible representation is:
        # <Stream: ON | {name} - {stype} (source: {source_id})>
        pass

    @fill_doc
    def add_reference_channels(
        self,
        ref_channels: Union[str, list[str], tuple[str]],
        ref_units: Optional[
            Union[str, int, list[Union[str, int]], tuple[Union[str, int]]]
        ] = None,
    ) -> BaseStream:
        """Add EEG reference channels to data that consists of all zeros.

        Adds EEG reference channels that are not part of the streamed data. This is
        useful when you need to re-reference your data to different channels. These
        added channels will consist of all zeros.

        Parameters
        ----------
        %(ref_channels)s
        ref_units : str | int | list of str | list of int | None
            The unit or unit multiplication factor of the reference channels. The unit
            can be given as a human-readable string or as a unit multiplication factor,
            e.g. ``-6`` for microvolts corresponding to ``1e-6``.
            If not provided, the added EEG reference channel has a unit multiplication
            factor set to ``0`` which corresponds to Volts. Use
            ``Stream.set_channel_units`` to change the unit multiplication factor.

        Returns
        -------
        stream : instance of ``Stream``
            The stream instance modified in-place.
        """
        self._check_connected_and_regular_sampling("add_reference_channels()")

        # don't allow to add reference channels after a custom reference has been set
        # with Stream.set_eeg_reference, for simplicity.
        if self._info["custom_ref_applied"] == FIFF.FIFFV_MNE_CUSTOM_REF_ON:
            raise RuntimeError(
                "The method Stream.add_reference_channels() can only be called before "
                "Stream.set_eeg_reference is called and the reference is changed. "
                "If you want to add other reference to this Stream, please disconnect "
                "and reconnect to reset the Stream."
            )

        # error checking and conversion of the arguments to valid values
        if isinstance(ref_channels, str):
            ref_channels = [ref_channels]
        if isinstance(ref_units, (str, int)):
            ref_units = [ref_units]
        elif ref_units is None:
            ref_units = [0] * len(ref_channels)
        check_type(ref_channels, (list, tuple), "ref_channels")
        check_type(ref_units, (list, tuple), "ref_units")
        if len(ref_channels) != len(ref_units):
            raise ValueError(
                "The number of reference channels and of reference units provided must "
                f"match. {len(ref_channels)} channels and {len(ref_units)} units were "
                "provided."
            )
        for ch in ref_channels:
            check_type(ch, (str,), "ref_channel")
            if ch in self.ch_names:
                raise ValueError(f"The channel {ch} is already part of the stream.")
        for k, unit in enumerate(ref_units):
            check_type(unit, (str, "int-like"), unit)
            if isinstance(unit, str):
                if unit not in _HUMAN_UNITS[FIFF.FIFF_UNIT_V]:
                    raise ValueError(
                        f"The human-readable unit {unit} for the channel "
                        f"{ref_channels[k]} is unknown to MNE-LSL. Please contact the "
                        "developers on GitHub if you want to add support for that unit."
                    )
                ref_units[k] = _HUMAN_UNITS[FIFF.FIFF_UNIT_V][unit]
            elif isinstance(unit, int):
                check_value(unit, _ch_unit_mul_named, "unit")
                ref_units[k] = _ch_unit_mul_named[unit]

        # try to figure out the reference channels location
        if self.get_montage() is None:
            ref_dig_array = np.full(12, np.nan)
            logger.info(
                "Location for this channel is unknown, consider calling set_montage() "
                "again if needed."
            )
        else:
            ref_dig_loc = [
                dl
                for dl in self._info["dig"]
                if (dl["kind"] == FIFF.FIFFV_POINT_EEG and dl["ident"] == 0)
            ]
            if len(ref_channels) > 1 or len(ref_dig_loc) != len(ref_channels):
                ref_dig_array = np.full(12, np.nan)
                logger.warning(
                    "The locations of multiple reference channels are ignored."
                )
            else:  # n_ref_channels == 1 and a single ref digitization exists
                ref_dig_array = np.concatenate(
                    (ref_dig_loc[0]["r"], ref_dig_loc[0]["r"], np.zeros(6))
                )
                # replace the (possibly new) ref location for each channel
                with self._info._unlock():
                    for idx in pick_types(self._info, meg=False, eeg=True, exclude=[]):
                        self._info["chs"][idx]["loc"][3:6] = ref_dig_loc[0]["r"]

        # add the reference channels to the info
        nchan = len(self.ch_names)
        with self._info._unlock(update_redundant=True):
            for ch in ref_channels:
                chan_info = {
                    "ch_name": ch,
                    "coil_type": FIFF.FIFFV_COIL_EEG,
                    "kind": FIFF.FIFFV_EEG_CH,
                    "logno": nchan + 1,
                    "scanno": nchan + 1,
                    "cal": 1,
                    "range": 1.0,
                    "unit_mul": FIFF.FIFF_UNITM_NONE,
                    "unit": FIFF.FIFF_UNIT_V,
                    "coord_frame": FIFF.FIFFV_COORD_HEAD,
                    "loc": ref_dig_array,
                }
                self._info["chs"].append(chan_info)

        # create the associated numpy array and edit buffer
        refs = np.zeros((self._timestamps.size, len(ref_channels)), dtype=self.dtype)
        with self._interrupt_acquisition():
            self._added_channels.extend(ref_channels)  # save reference channels
            self._buffer = np.hstack((self._buffer, refs), dtype=self.dtype)

        return self

    @verbose
    @fill_doc
    def anonymize(
        self,
        daysback: Optional[int] = None,
        keep_his: bool = False,
        *,
        verbose: Optional[Union[bool, str, int]] = None,
    ) -> BaseStream:
        """Anonymize the measurement information in-place.

        Parameters
        ----------
        %(daysback_anonymize_info)s
        %(keep_his_anonymize_info)s
        %(verbose)s

        Returns
        -------
        stream : instance of ``Stream``
            The stream instance modified in-place.

        Notes
        -----
        %(anonymize_info_notes)s
        """
        self._check_connected(name="anonymize()")
        super().anonymize(
            daysback=daysback,
            keep_his=keep_his,
            verbose=logger.level if verbose is None else verbose,
        )
        return self

    @abstractmethod
    def connect(
        self,
        acquisition_delay: float,
    ) -> BaseStream:
        """Connect to the stream and initiate data collection in the buffer.

        Parameters
        ----------
        acquisition_delay : float
            Delay in seconds between 2 acquisition during which chunks of data are
            pulled from the connected device.

        Returns
        -------
        stream : instance of ``Stream``
            The stream instance modified in-place.
        """
        if self.connected:
            logger.warning("The stream is already connected. Skipping.")
            return self
        check_type(acquisition_delay, ("numeric",), "acquisition_delay")
        if acquisition_delay < 0:
            raise ValueError(
                "The acquisition delay must be a positive number "
                "defining the delay at which new samples are acquired in seconds. For "
                "instance, 0.2 corresponds to a pull every 200 ms. The provided "
                f"{acquisition_delay} is invalid."
            )
        self._acquisition_delay = acquisition_delay
        self._n_new_samples = 0
        # This method needs to connect to a stream, retrieve the stream information and
        # create the ringbuffer. By the end of this method, the following variables
        # must exist:
        # - self._info: mne.Info
        # - self._buffer: array of shape (n_samples, n_channels)
        # - self._timestamps: array of shape (n_samples,) with n_samples which differs
        #   between regularly and irregularly sampled streams.
        # - self._picks_inlet: array of shape (n_channels,)
        # plus any additional variables needed by the source and the stream-specific
        # methods.

    @abstractmethod
    def disconnect(self) -> BaseStream:
        """Disconnect from the LSL stream and interrupt data collection.

        Returns
        -------
        stream : instance of ``Stream``
            The stream instance modified in-place.
        """
        self._check_connected(name="disconnect()")
        self._interrupt = True
        while self._acquisition_thread.is_alive():
            self._acquisition_thread.cancel()
        # This method needs to close any inlet/network object and need to end with
        # self._reset_variables().

    def drop_channels(self, ch_names: Union[str, list[str], tuple[str]]) -> BaseStream:
        """Drop channel(s).

        Parameters
        ----------
        ch_names : str | list of str
            Name or list of names of channels to remove.

        Returns
        -------
        stream : instance of ``Stream``
            The stream instance modified in-place.

        See Also
        --------
        pick
        """
        self._check_connected(name="drop_channels()")
        if isinstance(ch_names, str):
            ch_names = [ch_names]
        check_type(ch_names, (list, tuple), "ch_names")
        try:
            idx = np.array([self._info.ch_names.index(ch_name) for ch_name in ch_names])
        except ValueError:
            raise ValueError(
                "The argument 'ch_names' must contain existing channel names."
            )

        picks = np.setdiff1d(np.arange(len(self._info.ch_names)), idx)
        self._pick(picks)
        return self

    @verbose
    @fill_doc
    def filter(
        self,
        l_freq: Optional[float],
        h_freq: Optional[float],
        picks,
        iir_params: Optional[dict[str, Any]] = dict(
            order=4, ftype="butter", output="sos"
        ),
        *,
        verbose: Optional[Union[bool, str, int]] = None,
    ) -> BaseStream:  # noqa: A003
        """Filter the stream with an IIR causal filter.

        Once a filter is applied, the buffer is updated in real-time with the filtered
        data. It is not possible to remove an applied filter. It is possible to apply
        more than one filter.

        .. code-block:: python

            stream = Stream(2.0).connect()
            stream.filter(1.0, 40.0, picks="eeg")
            stream.filter(1.0, 15.0, picks="ecg").filter(0.1, 5, picks="EDA")

        Parameters
        ----------
        l_freq : float | None
            The lower cutoff frequency. If None, the buffer is only low-passed.
        h_freq : float | None
            The higher cutoff frequency. If None, the buffer is only high-passed.
        %(picks_all)s
        iir_params : dict | None
            Dictionary of parameters to use for IIR filtering. If None, a 4th order
            Butterworth will be used. For more information, see
            :func:`mne.filter.construct_iir_filter`.

            .. note::

                The output ``sos`` must be used. The ``ba`` output is not supported.
        %(verbose)s

        Returns
        -------
        stream : instance of ``Stream``
            The stream instance modified in-place.
        """
        self._check_connected_and_regular_sampling("filter()")
        # validate the arguments
        picks = _picks_to_idx(self._info, picks, "all", "bads", allow_empty=False)
        if ("output" in iir_params and iir_params["output"] != "sos") or all(
            key in iir_params for key in ("a", "b")
        ):
            warn(
                "Only 'sos' output is supported for real-time filtering. The filter "
                "output will be automatically changed. Please set "
                "iir_params=dict(output='sos', ...) in your call to filter().",
                RuntimeWarning,
                stacklevel=2,
            )
            for key in ("a", "b"):
                if key in iir_params:
                    del iir_params[key]
        iir_params["output"] = "sos"
        # construct an IIR filter
        with use_log_level(logger.level if verbose is None else verbose):
            iir_params = construct_iir_filter(
                iir_params=iir_params,
                f_pass=None,
                f_stop=None,
                sfreq=self._info["sfreq"],
                return_copy=False,
                phase="forward",
            )

    @copy_doc(ContainsMixin.get_channel_types)
    def get_channel_types(
        self, picks=None, unique=False, only_data_chs=False
    ) -> list[str]:
        self._check_connected(name="get_channel_types()")
        return super().get_channel_types(
            picks=picks, unique=unique, only_data_chs=only_data_chs
        )

    @fill_doc
    def get_channel_units(
        self, picks=None, only_data_chs: bool = False
    ) -> list[tuple[int, int]]:
        """Get a list of channel unit for each channel.

        Parameters
        ----------
        %(picks_all)s
        only_data_chs : bool
            Whether to ignore non-data channels. Default is ``False``.

        Returns
        -------
        channel_units : list of tuple of shape (2,)
            A list of 2-element tuples. The first element contains the unit FIFF code
            and its associated name, e.g. ``107 (FIFF_UNIT_V)`` for Volts. The second
            element contains the unit multiplication factor, e.g. ``-6 (FIFF_UNITM_MU)``
            for micro (corresponds to ``1e-6``).
        """
        self._check_connected(name="get_channel_units()")
        check_type(only_data_chs, (bool,), "only_data_chs")
        none = "data" if only_data_chs else "all"
        picks = _picks_to_idx(self._info, picks, none, "bads", allow_empty=False)
        channel_units = list()
        for idx in picks:
            channel_units.append(
                (self._info["chs"][idx]["unit"], self._info["chs"][idx]["unit_mul"])
            )
        return channel_units

    @fill_doc
    def get_data(
        self,
        winsize: Optional[float] = None,
        picks: Optional[
            Union[str, list[str], list[int], NDArray[+ScalarIntType]]
        ] = None,
    ) -> tuple[NDArray[+ScalarType], NDArray[np.float64]]:
        """Retrieve the latest data from the buffer.

        Parameters
        ----------
        winsize : float | int | None
            Size of the window of data to view. If the stream sampling rate ``sfreq`` is
            regular, ``winsize`` is expressed in seconds. The window will view the last
            ``winsize * sfreq`` samples (ceiled) from the buffer. If the stream sampling
            sampling rate ``sfreq`` is irregular, ``winsize`` is expressed in samples.
            The window will view the last ``winsize`` samples. If ``None``, the entire
            buffer is returned.
        %(picks_all)s

        Returns
        -------
        data : array of shape (n_channels, n_samples)
            Data in the given window.
        timestamps : array of shape (n_samples,)
            Timestamps in the given window.

        Notes
        -----
        The number of newly available samples stored in the property ``n_new_samples``
        is reset at every function call, even if all channels were not selected with the
        argument ``picks``.
        """
        try:
            if winsize is None:
                n_samples = self._buffer.shape[0]
            else:
                assert (
                    0 <= winsize
                ), "The window size must be a strictly positive number."
                n_samples = (
                    winsize
                    if self._info["sfreq"] == 0
                    else ceil(winsize * self._info["sfreq"])
                )
            # Support channel selection since the performance impact is small.
            # >>> %timeit _picks_to_idx(raw.info, "eeg")
            # 256 µs ± 5.03 µs per loop
            # >>> %timeit _picks_to_idx(raw.info, ["F7", "vEOG"])
            # 8.68 µs ± 113 ns per loop
            # >>> %timeit _picks_to_idx(raw.info, None)
            # 253 µs ± 1.22 µs per loop
            picks = _picks_to_idx(self._info, picks, none="all", exclude="bads")
            self._n_new_samples = 0  # reset the number of new samples
            return self._buffer[-n_samples:, picks].T, self._timestamps[-n_samples:]
        except Exception:
            if not self.connected:
                raise RuntimeError(
                    "The Stream is not connected. Please connect to the stream before "
                    "retrieving data from the buffer."
                )
            else:
                logger.error(
                    "Something went wrong while retrieving data from a connected "
                    "stream. Please open an issue on GitHub and provide the error "
                    "traceback to the developers."
                )
            raise

    @copy_doc(SetChannelsMixin.get_montage)
    def get_montage(self) -> Optional[DigMontage]:
        self._check_connected(name="get_montage()")
        return super().get_montage()

    def plot(self):
        """Open a real-time stream viewer. Not implemented."""
        self._check_connected(name="plot()")
        raise NotImplementedError

    @fill_doc
    def pick(self, picks, exclude=()) -> BaseStream:
        """Pick a subset of channels.

        Parameters
        ----------
        %(picks_base)s all channels.
        exclude : str | list of str
            Set of channels to exclude, only used when picking is based on types, e.g.
            ``exclude='bads'`` when ``picks="meg"``.

        Returns
        -------
        stream : instance of ``Stream``
            The stream instance modified in-place.

        See Also
        --------
        drop_channels

        Notes
        -----
        Contrary to MNE-Python, re-ordering channels is not supported in ``MNE-LSL``.
        Thus, if explicit channel names are provided in ``picks``, they are sorted to
        match the order of existing channel names.
        """
        self._check_connected(name="pick()")
        picks = _picks_to_idx(self._info, picks, "all", exclude, allow_empty=False)
        picks = np.sort(picks)
        self._pick(picks)
        return self

    def record(self):
        """Record the stream data to disk. Not implemented."""
        self._check_connected(name="record()")
        raise NotImplementedError

    @verbose
    @fill_doc
    def rename_channels(
        self,
        mapping: Union[dict[str, str], Callable],
        allow_duplicates: bool = False,
        *,
        verbose: Optional[Union[bool, str, int]] = None,
    ) -> BaseStream:
        """Rename channels.

        Parameters
        ----------
        mapping : dict | callable
            A dictionary mapping the old channel to a new channel name e.g.
            ``{'EEG061' : 'EEG161'}``. Can also be a callable function that takes and
            returns a string.
        allow_duplicates : bool
            If True (default False), allow duplicates, which will automatically be
            renamed with ``-N`` at the end.
        %(verbose)s

        Returns
        -------
        stream : instance of ``Stream``
            The stream instance modified in-place.
        """
        self._check_connected(name="rename_channels()")
        rename_channels(
            self._info,
            mapping=mapping,
            allow_duplicates=allow_duplicates,
            verbose=logger.level if verbose is None else verbose,
        )
        return self

    def set_bipolar_reference(self) -> BaseStream:
        """Set a bipolar reference. Not implemented.

        Returns
        -------
        stream : instance of ``Stream``
            The stream instance modified in-place.
        """
        self._check_connected_and_regular_sampling("set_bipolar_reference()")
        raise NotImplementedError

    @verbose
    @fill_doc
    def set_channel_types(
        self,
        mapping: dict[str, str],
        *,
        on_unit_change: str = "warn",
        verbose: Optional[Union[bool, str, int]] = None,
    ) -> BaseStream:
        """Define the sensor type of channels.

        If the new channel type changes the unit type, e.g. from ``T/m`` to ``V``, the
        unit multiplication factor is reset to ``0``. Use
        ``Stream.set_channel_units`` to change the multiplication factor, e.g. from
        ``0`` to ``-6`` to change from Volts to microvolts.

        Parameters
        ----------
        mapping : dict
            A dictionary mapping a channel to a sensor type (str), e.g.,
            ``{'EEG061': 'eog'}`` or ``{'EEG061': 'eog', 'TRIGGER': 'stim'}``.
        on_unit_change : ``'raise'`` | ``'warn'`` | ``'ignore'``
            What to do if the measurement unit of a channel is changed automatically to
            match the new sensor type.

            .. versionadded:: MNE 1.4
        %(verbose)s

        Returns
        -------
        stream : instance of ``Stream``
            The stream instance modified in-place.
        """
        self._check_connected(name="set_channel_types()")
        super().set_channel_types(
            mapping=mapping,
            on_unit_change=on_unit_change,
            verbose=logger.level if verbose is None else verbose,
        )
        return self

    def set_channel_units(self, mapping: dict[str, Union[str, int]]) -> BaseStream:
        """Define the channel unit multiplication factor.

        The unit itself is defined by the sensor type. Use
        ``Stream.set_channel_types`` to change the channel type, e.g. from planar
        gradiometers in ``T/m`` to EEG in ``V``.

        Parameters
        ----------
        mapping : dict
            A dictionary mapping a channel to a unit, e.g. ``{'EEG061': 'microvolts'}``.
            The unit can be given as a human-readable string or as a unit multiplication
            factor, e.g. ``-6`` for microvolts corresponding to ``1e-6``.

        Returns
        -------
        stream : instance of ``Stream``
            The stream instance modified in-place.

        Notes
        -----
        If the human-readable unit of your channel is not yet supported by MNE-LSL,
        please contact the developers on GitHub to add your units to the known set.
        """
        self._check_connected(name="set_channel_units()")
        _set_channel_units(self._info, mapping)
        return self

    @fill_doc
    def set_eeg_reference(
        self,
        ref_channels: Union[str, list[str], tuple[str]],
        ch_type: Union[str, list[str], tuple[str]] = "eeg",
    ) -> BaseStream:
        """Specify which reference to use for EEG-like data.

        Use this function to explicitly specify the desired reference for EEG-like
        channels. This can be either an existing electrode or a new virtual channel
        added with ``Stream.add_reference_channels``. This function will re-reference
        the data in the ringbuffer according to the desired reference.

        Parameters
        ----------
        ref_channels : str | list of str
            Name(s) of the channel(s) used to construct the reference. Can also be set
            to ``'average'`` to apply a common average reference.
        ch_type : str | list of str
            The name of the channel type to apply the reference to. Valid channel types
            are ``'eeg'``, ``'ecog'``, ``'seeg'``, ``'dbs'``.

        Returns
        -------
        stream : instance of ``Stream``
            The stream instance modified in-place.
        """
        self._check_connected_and_regular_sampling("set_eeg_reference()")

        # allow only one-call to this function for simplicity, and if one day someone
        # want to apply 2 or more different reference to 2 or more types of channels,
        # then we can remove this limitation.
        if self._info["custom_ref_applied"] == FIFF.FIFFV_MNE_CUSTOM_REF_ON:
            raise RuntimeError(
                "The method Stream.set_eeg_reference() can only be called once. "
                "If you want to change the reference of this Stream, please disconnect "
                "and reconnect to reset the Stream."
            )

        if isinstance(ch_type, str):
            ch_type = [ch_type]
        check_type(ch_type, (tuple, list), "ch_type")
        for type_ in ch_type:
            if type_ not in self:
                raise ValueError(
                    f"There are no channels of type {type_} in this stream."
                )
        picks = _picks_to_idx(self._info, ch_type, "all", (), allow_empty=False)
        if ref_channels == "average":
            picks_ref = picks
        else:
            if isinstance(ref_channels, str):
                ref_channels = [ref_channels]
            check_type(ref_channels, (tuple, list), "ref_channels")
            picks_ref = _picks_to_idx(
                self._info, ref_channels, "all", (), allow_empty=False
            )
        if np.intersect1d(picks, picks_ref, assume_unique=True).size == 0:
            raise ValueError(
                f"The new reference channel(s) must be of the type(s) {ch_type} "
                "provided in the argument 'ch_type'."
            )

        with self._interrupt_acquisition():
            self._ref_channels = picks_ref
            self._ref_from = picks
            data_ref = self._buffer[:, self._ref_channels].mean(axis=1, keepdims=True)
            self._buffer[:, self._ref_from] -= data_ref
            with self._info._unlock():
                self._info["custom_ref_applied"] = FIFF.FIFFV_MNE_CUSTOM_REF_ON

        return self

    def set_meas_date(
        self, meas_date: Optional[Union[datetime, float, tuple[float]]]
    ) -> BaseStream:
        """Set the measurement start date.

        Parameters
        ----------
        meas_date : datetime | float | tuple | None
            The new measurement date.
            If datetime object, it must be timezone-aware and in UTC.
            A tuple of (seconds, microseconds) or float (alias for
            ``(meas_date, 0)``) can also be passed and a datetime
            object will be automatically created. If None, will remove
            the time reference.

        Returns
        -------
        stream : instance of ``Stream``
            The stream instance modified in-place.

        See Also
        --------
        anonymize
        """
        self._check_connected(name="set_meas_date()")
        super().set_meas_date(meas_date)
        return self

    @verbose
    @fill_doc
    def set_montage(
        self,
        montage: Optional[Union[str, DigMontage]],
        match_case: bool = True,
        match_alias: Union[bool, dict[str, str]] = False,
        on_missing: str = "raise",
        *,
        verbose: Optional[Union[bool, str, int]] = None,
    ) -> BaseStream:
        """Set %(montage_types)s channel positions and digitization points.

        Parameters
        ----------
        %(montage)s
        %(match_case)s
        %(match_alias)s
        %(on_missing_montage)s
        %(verbose)s

        Returns
        -------
        stream : instance of ``Stream``
            The stream instance modified in-place.

        See Also
        --------
        mne.channels.make_standard_montage
        mne.channels.make_dig_montage
        mne.channels.read_custom_montage

        Notes
        -----
        .. warning::

            Only %(montage_types)s channels can have their positions set using a
            montage. Other channel types (e.g., MEG channels) should have their
            positions defined properly using their data reading functions.
        """
        self._check_connected(name="set_montage()")
        super().set_montage(
            montage=montage,
            match_case=match_case,
            match_alias=match_alias,
            on_missing=on_missing,
            verbose=logger.level if verbose is None else verbose,
        )
        return self

    @staticmethod
    def _acquire(self) -> None:  # pragma: no cover
        """Update function pulling new samples in the buffer at a regular interval."""
        pass

    def _check_connected(self, name: str):
        """Check that the stream is connected before calling the function 'name'."""
        if not self.connected:
            raise RuntimeError(
                "The Stream attribute 'info' is None. An Info instance is required to "
                f"use {type(self).__name__}.{name}. Please connect to the stream to "
                "create the Info."
            )

    def _check_connected_and_regular_sampling(self, name: str):
        """Check that the stream has a regular sampling rate."""
        self._check_connected(name)
        if self._info["sfreq"] == 0:
            raise RuntimeError(
                f"The method {type(self).__name__}.{name} can not be used on a stream "
                "with an irregular sampling rate."
            )

    def _create_acquisition_thread(self, delay: float) -> None:
        """Create and start the daemonic acquisition thread.

        Parameters
        ----------
        delay : float
            Delay after which the thread will call the acquire function.
        """
        self._acquisition_thread = Timer(delay, self._acquire)
        self._acquisition_thread.daemon = True
        self._acquisition_thread.start()

    @contextmanager
    def _interrupt_acquisition(self):
        """Context manager interrupting the acquisition thread."""
        if not self.connected:
            raise RuntimeError(
                "Interruption of the acquisition thread was requested but the stream "
                "is not connected. Please open an issue on GitHub and provide the "
                "error traceback to the developers."
            )
        self._interrupt = True
        while self._acquisition_thread.is_alive():
            self._acquisition_thread.cancel()
        try:  # ensure "finally" is reached even when failures occur
            yield
        finally:
            self._interrupt = False
            self._create_acquisition_thread(0)

    def _pick(self, picks: NDArray[+ScalarIntType]) -> None:
        """Interrupt acquisition and apply the channel selection."""
        # for simplicity, don't allow to select channels after a reference schema has
        # been set, even if we drop channels which are not part of the reference schema,
        # else, we need to figure out where the dropped channel(s) are located relative
        # to _ref_channels and _ref_from and edit those 2 variables accordingly.
        if self._info["custom_ref_applied"] == FIFF.FIFFV_MNE_CUSTOM_REF_ON:
            raise RuntimeError(
                "The channel selection must be done before adding a re-refenrecing "
                "schema with Stream.set_eeg_reference()."
            )

        picks_inlet = picks[np.where(picks < self._picks_inlet.size)[0]]
        if picks_inlet.size == 0:
            raise RuntimeError(
                "The requested channel selection would not leave any channel from the "
                "LSL Stream."
            )

        with self._interrupt_acquisition():
            with use_log_level(logger.level):
                self._info = pick_info(self._info, picks)
            self._picks_inlet = self._picks_inlet[picks_inlet]
            self._buffer = self._buffer[:, picks]

            # prune added channels which are not part of the inlet
            for ch in self._added_channels[::-1]:
                if ch not in self.ch_names:
                    self._added_channels.remove(ch)

    @abstractmethod
    def _reset_variables(self) -> None:
        """Reset variables define after connection."""
        self._acquisition_thread = None
        self._acquisition_delay = None
        self._info = None
        self._interrupt = False
        self._buffer = None
        self._n_new_samples = None
        self._picks_inlet = None
        self._added_channels = []
        self._ref_channels = None
        self._ref_from = None
        self._timestamps = None
        # This method needs to reset any stream-system-specific variables, e.g. an inlet
        # or a StreamInfo for LSL streams.

    # ----------------------------------------------------------------------------------
    @property
    def compensation_grade(self) -> Optional[int]:
        """The current gradient compensation grade.

        :type: :class:`int` | None
        """
        self._check_connected(name="compensation_grade")
        return super().compensation_grade

    # ----------------------------------------------------------------------------------
    @property
    def ch_names(self) -> list[str]:
        """Name of the channels.

        :type: :class:`list` of :class:`str`
        """
        self._check_connected(name="ch_names")
        return self._info.ch_names

    @property
    def connected(self) -> bool:
        """Connection status of the stream.

        :type: :class:`bool`
        """
        attributes = (
            "_info",
            "_acquisition_delay",
            "_acquisition_thread",
            "_buffer",
            "_picks_inlet",
            "_timestamps",
        )
        if all(getattr(self, attr, None) is None for attr in attributes):
            return False
        else:
            # sanity-check
            assert not any(getattr(self, attr, None) is None for attr in attributes)
            return True

    @property
    def dtype(self) -> Optional[DTypeLike]:
        """Channel format of the stream."""
        return getattr(self._buffer, "dtype", None)

    @property
    def info(self) -> Info:
        """Info of the LSL stream.

        :type: :class:`~mne.Info`
        """
        if not self.connected:
            raise RuntimeError(
                "The stream information is parsed into an mne.Info object "
                "upon connection. Please connect to the stream to create the mne.Info."
            )
        return self._info

    @property
    def n_buffer(self) -> int:
        """Number of samples that can be stored in the buffer.

        :type: :class:`int`
        """
        self._check_connected(name="n_buffer")
        return self._timestamps.size

    @property
    def n_new_samples(self) -> int:
        """Number of new samples available in the buffer.

        The number of new samples is reset at every ``Stream.get_data`` call.

        :type: :class:`int`
        """
        self._check_connected(name="n_new_samples")
        return self._n_new_samples<|MERGE_RESOLUTION|>--- conflicted
+++ resolved
@@ -10,10 +10,7 @@
 import numpy as np
 from mne import pick_info, pick_types
 from mne.channels import rename_channels
-<<<<<<< HEAD
 from mne.filter import construct_iir_filter
-=======
->>>>>>> 948235dc
 from mne.utils import check_version, use_log_level
 
 if check_version("mne", "1.6"):
