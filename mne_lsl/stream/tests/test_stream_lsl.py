from __future__ import annotations  # c.f. PEP 563, PEP 649

import logging
import multiprocessing as mp
import os
import re
import time
from datetime import datetime, timezone
from typing import TYPE_CHECKING

import numpy as np
import pytest
from matplotlib import pyplot as plt
from mne import Info, create_info, pick_info, pick_types
from mne.channels import DigMontage
from mne.io import RawArray
from mne.io.base import BaseRaw
from mne.utils import check_version
from numpy.testing import assert_allclose
from scipy.fft import fft, fftfreq
from scipy.signal import find_peaks

if check_version("mne", "1.6"):
    from mne._fiff.constants import FIFF
    from mne._fiff.pick import _picks_to_idx
else:
    from mne.io.constants import FIFF
    from mne.io.pick import _picks_to_idx

from mne_lsl.lsl import StreamInfo, StreamOutlet
from mne_lsl.stream import StreamLSL as Stream
from mne_lsl.utils._tests import match_stream_and_raw_data
from mne_lsl.utils.logs import _use_log_level

if TYPE_CHECKING:
    from pathlib import Path

    from mne.io import BaseRaw


class DummyPlayer:
    def __init__(self, /, **kwargs):
        self.__dict__.update(kwargs)


def _player_mock_lsl_stream(
    fname: Path,
    name: str,
    chunk_size: int,
    status: mp.managers.ValueProxy,
    info: mp.managers.DictProxy,
) -> None:
    """Player for the 'mock_lsl_stream' fixture."""
    # nest the PlayerLSL import to first write the temporary LSL configuration file
    from mne_lsl.player import PlayerLSL  # noqa: E402

    player = PlayerLSL(fname, chunk_size=chunk_size, name=name)
    player.start()
    info.update(player.info)
    status.value = 1
    while status.value:
        time.sleep(0.1)
    player.stop()


@pytest.fixture()
def mock_lsl_stream(fname, request):
    """Create a mock LSL stream for testing."""
    manager = mp.Manager()
    status = manager.Value("i", 0)
    chunk_size = 200
    info = manager.dict()
    name = f"P_{request.node.name}"
    process = mp.Process(
        target=_player_mock_lsl_stream, args=(fname, name, chunk_size, status, info)
    )
    process.start()
    while status.value != 1:
        pass
    yield DummyPlayer(name=name, chunk_size=chunk_size, info=dict(info))
    status.value = 0
    process.join()


@pytest.fixture(
    params=(
        pytest.param(0.01, id="10ms"),
        pytest.param(0.5, id="500ms", marks=pytest.mark.slow),
    ),
)
def acquisition_delay(request):
    """Yield the acquisition delay of the mock LSL stream."""
    return request.param


def _sleep_until_new_data(acq_delay, player):
    """Sleep until new data is available, majorated by a safety factor."""
    factor = 2.5 if os.getenv("GITHUB_ACTIONS", "") == "true" else 1.1
    time.sleep(factor * max(acq_delay, player.chunk_size / player.info["sfreq"]))


def test_stream(mock_lsl_stream, acquisition_delay, raw):
    """Test a valid Stream."""
    # test connect/disconnect
    stream = Stream(bufsize=2, name=mock_lsl_stream.name)
    assert stream._info is None
    assert not stream.connected
    stream.connect(acquisition_delay=acquisition_delay)
    assert isinstance(stream.info, Info)
    assert stream.connected
    stream.disconnect()
    assert stream._info is None
    assert not stream.connected
    stream.connect(acquisition_delay=acquisition_delay)
    assert isinstance(stream.info, Info)
    assert stream.connected
    # test content
    assert stream.info["ch_names"] == raw.info["ch_names"]
    assert stream.get_channel_types() == raw.get_channel_types()
    assert stream.info["sfreq"] == raw.info["sfreq"]
    # check fs and that the returned data array is in raw a couple of times
    time.sleep(2)  # give a bit of time to the stream to acquire the first chunks
    for _ in range(3):
        data, ts = stream.get_data(winsize=0.05)
        assert ts.size == data.shape[1]
        assert_allclose(1 / np.diff(ts), stream.info["sfreq"])
        match_stream_and_raw_data(data, raw)
        _sleep_until_new_data(acquisition_delay, mock_lsl_stream)
    # montage
    stream.set_montage("standard_1020")
    stream.plot_sensors()
    plt.close("all")
    montage = stream.get_montage()
    assert isinstance(montage, DigMontage)
    assert (
        montage.ch_names
        == pick_info(stream.info, _picks_to_idx(stream.info, "eeg")).ch_names
    )
    # dtype
    assert stream.dtype == stream.sinfo.dtype
    # compensation grade
    assert stream.compensation_grade is None
    # disconnect
    stream.disconnect()


def test_stream_invalid():
    """Test creation and connection to an invalid stream."""
    stream = Stream(bufsize=2, name="101")
    with pytest.raises(RuntimeError, match="do not uniquely identify an LSL stream"):
        stream.connect()
    stream = Stream(bufsize=2, stype="EEG")
    with pytest.raises(RuntimeError, match="do not uniquely identify an LSL stream"):
        stream.connect()
    stream = Stream(bufsize=2, source_id="101")
    with pytest.raises(RuntimeError, match="do not uniquely identify an LSL stream"):
        stream.connect()
    with pytest.raises(TypeError, match="must be an instance of numeric"):
        Stream(bufsize="101")
    with pytest.raises(ValueError, match="must be a strictly positive number"):
        Stream(bufsize=0)
    with pytest.raises(ValueError, match="must be a strictly positive number"):
        Stream(bufsize=-101)
    with pytest.raises(TypeError, match="must be an instance of str"):
        Stream(1, name=101)
    with pytest.raises(TypeError, match="must be an instance of str"):
        Stream(1, stype=101)
    with pytest.raises(TypeError, match="must be an instance of str"):
        Stream(1, source_id=101)
    with pytest.raises(ValueError, match="must be a positive number"):
        Stream(bufsize=2).connect(acquisition_delay=-1)


def test_stream_connection_no_args(mock_lsl_stream):
    """Test connection to the only available stream."""
    stream = Stream(bufsize=2)
    assert stream._info is None
    assert not stream.connected
    assert stream.name is None
    assert stream.stype is None
    assert stream.source_id is None
    stream.connect()
    assert isinstance(stream.info, Info)
    assert stream.connected
    assert stream.name == mock_lsl_stream.name
    assert stream.stype == ""
    assert stream.source_id == "MNE-LSL"
    stream.disconnect()


def test_stream_double_connection(mock_lsl_stream):
    """Test connecting twice to a stream."""
    stream = Stream(bufsize=2, name=mock_lsl_stream.name)
    stream.connect()
    time.sleep(0.5)  # give a bit of time to the stream to acquire the first chunks
    with pytest.warns(RuntimeWarning, match="stream is already connected"):
        stream.connect()
    stream.disconnect()


def test_stream_drop_channels(mock_lsl_stream, acquisition_delay, raw):
    """Test dropping channels."""
    stream = Stream(bufsize=2, name=mock_lsl_stream.name)
    stream.connect(acquisition_delay=acquisition_delay)
    time.sleep(2)  # give a bit of time to the stream to acquire the first chunks
    stream.drop_channels("hEOG")
    raw_ = raw.copy().drop_channels("hEOG")
    assert stream.ch_names == raw_.ch_names
    time.sleep(1)
    for _ in range(3):
        data, _ = stream.get_data(winsize=0.05)
        match_stream_and_raw_data(data, raw_)
        _sleep_until_new_data(acquisition_delay, mock_lsl_stream)
    stream.drop_channels(["F7", "Fp2"])
    raw_ = raw_.drop_channels(["F7", "Fp2"])
    assert stream.ch_names == raw_.ch_names
    time.sleep(1)
    for _ in range(3):
        data, _ = stream.get_data(winsize=0.05)
        match_stream_and_raw_data(data, raw_)
        _sleep_until_new_data(acquisition_delay, mock_lsl_stream)

    # test pick after drop
    stream.set_channel_types({"M1": "emg", "M2": "emg"})
    stream.pick("emg")
    raw_.set_channel_types({"M1": "emg", "M2": "emg"})
    raw_.pick("emg")
    assert stream.ch_names == raw_.ch_names
    time.sleep(1)
    for _ in range(3):
        data, _ = stream.get_data(winsize=0.05)
        match_stream_and_raw_data(data, raw_)
        _sleep_until_new_data(acquisition_delay, mock_lsl_stream)

    # test invalid channel names
    with pytest.raises(ValueError, match="must contain existing channel names."):
        stream.drop_channels(["101", "F6"])
    with pytest.raises(ValueError, match="must contain existing channel names."):
        stream.drop_channels("101")

    stream.disconnect()


def test_stream_pick(mock_lsl_stream, acquisition_delay, raw):
    """Test channel selection."""
    stream = Stream(bufsize=2, name=mock_lsl_stream.name)
    stream.connect(acquisition_delay=acquisition_delay)
    time.sleep(2)  # give a bit of time to the stream to acquire the first chunks
    stream.info["bads"] = ["Fp2"]
    stream.pick("eeg", exclude="bads")
    raw_ = raw.copy()
    raw_.info["bads"] = ["Fp2"]
    raw_.pick("eeg", exclude="bads")
    assert stream.ch_names == raw_.ch_names
    time.sleep(1)
    for _ in range(3):
        data, _ = stream.get_data(winsize=0.05)
        match_stream_and_raw_data(data, raw_)
        _sleep_until_new_data(acquisition_delay, mock_lsl_stream)

    # change channel types for testing and pick again
    stream.set_channel_types({"M1": "emg", "M2": "emg"})
    stream.pick("eeg")
    raw_.set_channel_types({"M1": "emg", "M2": "emg"})
    raw_.pick("eeg")
    assert stream.ch_names == raw_.ch_names
    time.sleep(1)
    for _ in range(3):
        data, _ = stream.get_data(winsize=0.05)
        match_stream_and_raw_data(data, raw_)
        _sleep_until_new_data(acquisition_delay, mock_lsl_stream)

    # test dropping channels after pick
    stream.drop_channels(["F1", "F2"])
    raw_.drop_channels(["F1", "F2"])
    assert stream.ch_names == raw_.ch_names
    time.sleep(1)
    for _ in range(3):
        data, _ = stream.get_data(winsize=0.05)
        match_stream_and_raw_data(data, raw_)
        _sleep_until_new_data(acquisition_delay, mock_lsl_stream)

    # test lack of re-order via pick
    stream.pick(
        [stream.ch_names[5], stream.ch_names[3], stream.ch_names[8], stream.ch_names[1]]
    )
    raw_.pick([raw_.ch_names[1], raw_.ch_names[3], raw_.ch_names[5], raw_.ch_names[8]])
    assert stream.ch_names == raw_.ch_names
    time.sleep(1)
    for _ in range(3):
        data, _ = stream.get_data(winsize=0.05)
        match_stream_and_raw_data(data, raw_)
        _sleep_until_new_data(acquisition_delay, mock_lsl_stream)
    stream.disconnect()


def test_stream_meas_date_and_anonymize(mock_lsl_stream):
    """Test stream measurement date."""
    stream = Stream(bufsize=2, name=mock_lsl_stream.name)
    stream.connect()
    assert stream.info["meas_date"] is None
    meas_date = datetime(2023, 1, 25, tzinfo=timezone.utc)
    stream.set_meas_date(meas_date)
    assert stream.info["meas_date"] == meas_date
    stream.info["experimenter"] = "Mathieu Scheltienne"
    stream.anonymize(daysback=10)
    assert stream.info["meas_date"] == datetime(2023, 1, 15, tzinfo=timezone.utc)
    assert stream.info["experimenter"] != "Mathieu Scheltienne"
    stream.disconnect()


def test_stream_channel_types(mock_lsl_stream, raw):
    """Test channel type getters and setters."""
    stream = Stream(bufsize=2, name=mock_lsl_stream.name)
    stream.connect()
    assert stream.get_channel_types(unique=True) == raw.get_channel_types(unique=True)
    assert stream.get_channel_types(unique=False) == raw.get_channel_types(unique=False)
    assert "eeg" in stream
    stream.set_channel_types({"M1": "emg", "M2": "emg"})
    raw_ = raw.copy().set_channel_types({"M1": "emg", "M2": "emg"})
    assert stream.get_channel_types(unique=True) == raw_.get_channel_types(unique=True)
    assert stream.get_channel_types() == raw_.get_channel_types()
    assert "emg" in stream
    stream.disconnect()


def test_stream_channel_names(mock_lsl_stream, raw):
    """Test channel renaming."""
    stream = Stream(bufsize=2, name=mock_lsl_stream.name)
    stream.connect()
    time.sleep(0.1)
    assert stream.ch_names == raw.ch_names
    assert stream.info["ch_names"] == raw.ch_names
    stream.rename_channels({"M1": "EMG1", "M2": "EMG2"})
    raw_ = raw.copy().rename_channels({"M1": "EMG1", "M2": "EMG2"})
    assert stream.ch_names == raw_.ch_names
    assert stream.info["ch_names"] == raw_.ch_names
    # rename after channel selection
    stream.drop_channels("vEOG")
    raw_.drop_channels("vEOG")
    stream.rename_channels({"hEOG": "EOG"})
    raw_.rename_channels({"hEOG": "EOG"})
    assert stream.ch_names == raw_.ch_names
    assert stream.info["ch_names"] == raw_.ch_names
    # acquire a couple of chunks
    time.sleep(1)
    reference_data = None
    for _ in range(3):
        data, _ = stream.get_data(winsize=0.05)
        if reference_data is not None:
            with pytest.raises(AssertionError, match="Not equal to tolerance"):
                assert_allclose(data, reference_data)
            reference_data = data
        else:
            reference_data = data
        match_stream_and_raw_data(data, raw_)
        _sleep_until_new_data(stream._acquisition_delay, mock_lsl_stream)
    stream.disconnect()


def test_stream_channel_units(mock_lsl_stream, raw):
    """Test channel unit getters and setters."""
    stream = Stream(bufsize=2, name=mock_lsl_stream.name)
    stream.connect()
    time.sleep(0.1)
    ch_units = stream.get_channel_units()
    assert ch_units == [(FIFF.FIFF_UNIT_NONE, FIFF.FIFF_UNITM_NONE)] + [
        (FIFF.FIFF_UNIT_V, FIFF.FIFF_UNITM_NONE)
    ] * (len(stream.ch_names) - 1)
    stream.set_channel_units({"vEOG": "microvolts", "hEOG": "uv", "TRIGGER": 3})
    ch_units = stream.get_channel_units()
    assert ch_units[stream.ch_names.index("vEOG")][1] == -6
    assert ch_units[stream.ch_names.index("hEOG")][1] == -6
    assert ch_units[stream.ch_names.index("TRIGGER")][1] == 3

    # set channel units after channel selection
    stream.pick(["vEOG", "hEOG", "TRIGGER", "F7", "Fp2"])
    raw_ = raw.copy().pick(["Fp2", "F7", "vEOG", "hEOG", "TRIGGER"])
    stream.set_channel_units({"F7": -6, "vEOG": 6})
    ch_units = stream.get_channel_units()
    assert ch_units[stream.ch_names.index("F7")][1] == -6
    assert ch_units[stream.ch_names.index("vEOG")][1] == 6
    # acquire a couple of chunks
    time.sleep(1)
    reference_data = None
    for _ in range(3):
        data, _ = stream.get_data(winsize=0.05)
        if reference_data is not None:
            with pytest.raises(AssertionError, match="Not equal to tolerance"):
                assert_allclose(data, reference_data)
            reference_data = data
        else:
            reference_data = data
        match_stream_and_raw_data(data, raw_)
        _sleep_until_new_data(stream._acquisition_delay, mock_lsl_stream)
    stream.disconnect()


def test_stream_add_reference_channels(mock_lsl_stream, acquisition_delay, raw):
    """Test add reference channels and channel selection."""
    stream = Stream(bufsize=2, name=mock_lsl_stream.name)
    stream.connect(acquisition_delay=acquisition_delay)
    time.sleep(0.1)  # give a bit of time to slower CIs
    stream.add_reference_channels("CPz")
    raw_ = raw.copy().add_reference_channels("CPz")
    assert stream.ch_names == raw_.ch_names
    time.sleep(1)
    # acquire a couple of chunks
    for _ in range(3):
        data, _ = stream.get_data(winsize=0.05)
        match_stream_and_raw_data(data, raw_)
        _sleep_until_new_data(acquisition_delay, mock_lsl_stream)
    stream.add_reference_channels(["Ref1", "Ref2"])
    raw_.add_reference_channels(["Ref1", "Ref2"])
    assert stream.ch_names == raw_.ch_names
    # acquire a couple of chunks
    time.sleep(1)
    for _ in range(3):
        data, _ = stream.get_data(winsize=0.05)
        match_stream_and_raw_data(data, raw_)
        _sleep_until_new_data(acquisition_delay, mock_lsl_stream)
    # pick channels
    stream.pick("eeg")
    raw_.pick("eeg")
    time.sleep(1)
    for _ in range(3):
        data, _ = stream.get_data(winsize=0.05)
        match_stream_and_raw_data(data, raw_)
        _sleep_until_new_data(acquisition_delay, mock_lsl_stream)
    with pytest.raises(RuntimeError, match="selection would not leave any channel"):
        stream.pick("CPz")
    # add reference channel again
    stream.add_reference_channels("Ref3")
    raw_.add_reference_channels("Ref3")
    time.sleep(1)
    for _ in range(3):
        data, _ = stream.get_data(winsize=0.05)
        match_stream_and_raw_data(data, raw_)
        _sleep_until_new_data(acquisition_delay, mock_lsl_stream)
    stream.disconnect()


def test_stream_repr(mock_lsl_stream):
    """Test the stream representation."""
    stream = Stream(bufsize=2)
    assert stream.__repr__() == "<Stream: OFF>"
    name = mock_lsl_stream.name
    stream = Stream(bufsize=2, name=name)
    assert stream.__repr__() == f"<Stream: OFF | {name} (source: unknown)>"
    stream.connect()
    assert stream.__repr__() == f"<Stream: ON | {name} (source: MNE-LSL)>"
    stream.disconnect()
    stream = Stream(bufsize=2, name=name, source_id="MNE-LSL")
    assert stream.__repr__() == f"<Stream: OFF | {name} (source: MNE-LSL)>"
    stream = Stream(bufsize=2, source_id="MNE-LSL")
    assert stream.__repr__() == "<Stream: OFF | (source: MNE-LSL>"


def test_stream_get_data_picks(mock_lsl_stream, acquisition_delay, raw):
    """Test channel sub-selection when getting data."""
    stream = Stream(bufsize=2, name=mock_lsl_stream.name)
    stream.connect(acquisition_delay=acquisition_delay)
    time.sleep(0.1)  # give a bit of time to slower CIs
    stream.add_reference_channels("CPz")
    raw_ = raw.copy().add_reference_channels("CPz")
    raw_.pick("eeg")
    # acquire a couple of chunks
    time.sleep(1)
    for _ in range(3):
        data, _ = stream.get_data(winsize=0.05, picks="eeg")
        match_stream_and_raw_data(data, raw_)
        _sleep_until_new_data(acquisition_delay, mock_lsl_stream)
    raw_.pick(["F7", "F2", "F4"])
    time.sleep(1)
    for _ in range(3):
        data, _ = stream.get_data(winsize=0.05, picks=["F7", "F2", "F4"])
        match_stream_and_raw_data(data, raw_)
        _sleep_until_new_data(acquisition_delay, mock_lsl_stream)
    stream.disconnect()


def test_stream_n_new_samples(mock_lsl_stream, caplog):
    """Test the number of new samples available."""
    stream = Stream(bufsize=0.4, name=mock_lsl_stream.name)
    assert stream._n_new_samples is None
    stream.connect()
    time.sleep(2)  # give a bit of time to slower CIs
    assert stream.n_new_samples > 0
    _, _ = stream.get_data()
    # between the above call and this one, samples could come in... but likely not many
    assert stream.n_new_samples <= mock_lsl_stream.chunk_size
    with _use_log_level("INFO"):
        caplog.set_level(20)  # INFO
        caplog.clear()
        time.sleep(1.6)
        assert "new samples exceeds the buffer size" in caplog.text
    _, _ = stream.get_data(winsize=0.1)
    # between the above call and this one, samples could come in... but likely not many
    assert stream.n_new_samples <= mock_lsl_stream.chunk_size
    stream.disconnect()


def test_stream_invalid_interrupt(mock_lsl_stream):
    """Test invalid acquisition interruption."""
    stream = Stream(bufsize=0.4, name=mock_lsl_stream.name)
    assert not stream.connected
    with pytest.raises(RuntimeError, match="requested but the stream is not connected"):
        with stream._interrupt_acquisition():
            pass


def _player_mock_lsl_stream_int(
    name: str,
    status: mp.managers.ValueProxy,
    chunk_size: int,
    info: mp.managers.DictProxy,
) -> None:
    """Player for the 'mock_lsl_stream_int' fixture."""
    # nest the PlayerLSL import to first write the temporary LSL configuration file
    from mne_lsl.player import PlayerLSL  # noqa: E402

    data = np.full((5, 1000), np.arange(5).reshape(-1, 1))
    raw = RawArray(data, create_info(5, 1000, "eeg"))

    player = PlayerLSL(raw, chunk_size=chunk_size, name=name)
    player.start()
    info.update(player.info)
    status.value = 1
    while status.value:
        time.sleep(0.1)
    player.stop()
    (player.chunk_size / player.info["sfreq"])


@pytest.fixture()
def mock_lsl_stream_int(request):
    """Create a mock LSL stream streaming the channel number continuously."""
    manager = mp.Manager()
    status = manager.Value("i", 0)
    chunk_size = 200
    info = manager.dict()
    name = f"P_{request.node.name}"
    process = mp.Process(
        target=_player_mock_lsl_stream_int, args=(name, status, chunk_size, info)
    )
    process.start()
    while status.value != 1:
        pass
    yield DummyPlayer(name=name, chunk_size=chunk_size, info=dict(info))
    status.value = 0
    process.join()


def test_stream_rereference(mock_lsl_stream_int, acquisition_delay):
    """Test re-referencing an EEG-like stream."""
    stream = Stream(bufsize=0.4, name=mock_lsl_stream_int.name)
    stream.connect(acquisition_delay=acquisition_delay)
    time.sleep(2)  # give a bit of time to slower CIs
    assert stream.n_new_samples > 0
    data, _ = stream.get_data()
    assert_allclose(data, np.full(data.shape, np.arange(5).reshape(-1, 1)))

    stream.set_eeg_reference("1")
    data, _ = stream.get_data()
    data_ref = np.full(data.shape, np.arange(data.shape[0]).reshape(-1, 1))
    data_ref -= data_ref[1, :]
    assert_allclose(data, data_ref)
    _sleep_until_new_data(acquisition_delay, mock_lsl_stream_int)
    data, _ = stream.get_data()
    assert_allclose(data, data_ref)

    with pytest.raises(RuntimeError, match=re.escape("set_eeg_reference() can only")):
        stream.set_eeg_reference("2")
    with pytest.raises(
        RuntimeError, match=re.escape("add_reference_channels() can only")
    ):
        stream.add_reference_channels("101")
    with pytest.raises(RuntimeError, match="selection must be done before adding a"):
        stream.drop_channels("4")

    stream.disconnect()
    assert stream._ref_channels is None
    assert stream._ref_from is None
    time.sleep(0.05)  # give a bit of time to slower CIs

    stream.connect()
    time.sleep(1)
    stream.add_reference_channels("5")
    time.sleep(1)
    data, _ = stream.get_data()
    data_ref = np.full(data.shape, np.arange(data.shape[0]).reshape(-1, 1))
    data_ref[-1, :] = np.zeros(data.shape[1])
    assert_allclose(data, data_ref)
    stream.set_eeg_reference(("1", "2"))
    data, _ = stream.get_data()
    data_ref = np.full(
        data.shape, np.arange(data.shape[0]).reshape(-1, 1), dtype=stream.dtype
    )
    data_ref[-1, :] = np.zeros(data.shape[1])
    data_ref -= data_ref[[1, 2], :].mean(axis=0, keepdims=True)
    assert_allclose(data, data_ref)
    _sleep_until_new_data(stream._acquisition_delay, mock_lsl_stream_int)
    data, _ = stream.get_data()
    assert_allclose(data, data_ref)
    stream.disconnect()


def test_stream_rereference_average(mock_lsl_stream_int):
    """Test average re-referencing schema."""
    stream = Stream(bufsize=0.4, name=mock_lsl_stream_int.name)
    stream.connect()
    time.sleep(2)  # give a bit of time to slower CIs
    stream.set_channel_types({"2": "ecg"})  # channels: 0, 1, 2, 3, 4
    data, _ = stream.get_data(picks="eeg")
    picks = pick_types(stream.info, eeg=True)
    data_ref = np.full(
        (picks.size, data.shape[1]), np.arange(picks.size).reshape(-1, 1)
    )
    data_ref[-2:, :] += 1
    assert_allclose(data, data_ref)
    _sleep_until_new_data(stream._acquisition_delay, mock_lsl_stream_int)
    data, _ = stream.get_data(picks="eeg")
    assert_allclose(data, data_ref)

    stream.set_eeg_reference("average")
    data, _ = stream.get_data(picks="eeg")
    data_ref = np.full(
        (picks.size, data.shape[1]),
        np.arange(picks.size).reshape(-1, 1),
        dtype=stream.dtype,
    )
    data_ref[-2:, :] += 1
    data_ref -= data_ref.mean(axis=0, keepdims=True)
    assert_allclose(data, data_ref)
    _sleep_until_new_data(stream._acquisition_delay, mock_lsl_stream_int)
    data, _ = stream.get_data(picks="eeg")
    assert_allclose(data, data_ref)
    stream.disconnect()


def test_stream_str(close_io):
    """Test a stream on a string source."""
    sinfo = StreamInfo("test_stream_str", "gaze", 1, 100, "string", "pytest")
    outlet = StreamOutlet(sinfo)
    assert outlet.dtype == "string"
    with pytest.raises(
        RuntimeError, match="Stream class is designed for numerical types"
    ):
        Stream(bufsize=2, name="test_stream_str").connect()
    close_io()


def test_stream_processing_flags(close_io):
    """Test a stream connection processing flags."""
    sinfo = StreamInfo("test_stream_processing_flags", "gaze", 1, 100, "int8", "pytest")
    outlet = StreamOutlet(sinfo)
    assert outlet.dtype == np.int8
    stream = Stream(bufsize=2, name="test_stream_processing_flags")
    assert not stream.connected
    with pytest.raises(ValueError, match="'threadsafe' processing flag should not be"):
        stream.connect(processing_flags=("clocksync", "threadsafe"))
    assert not stream.connected
    with pytest.warns(RuntimeWarning, match="while reading the channel description"):
        stream.connect(processing_flags="all")
    assert stream.connected
    stream.disconnect()
    assert not stream.connected
    close_io()


def test_stream_irregularly_sampled(close_io):
    """Test a stream with an irregular sampling rate."""
    sinfo = StreamInfo(
        "test_stream_irregularly_sampled", "gaze", 1, 0, "int8", "pytest"
    )
    outlet = StreamOutlet(sinfo)
    stream = Stream(bufsize=10, name="test_stream_irregularly_sampled")
    with pytest.warns(RuntimeWarning, match="while reading the channel description"):
        stream.connect()
    time.sleep(2)  # give a bit of time to the stream to acquire the first chunks
    assert stream.connected
    data, _ = stream.get_data()
    expected = np.zeros(stream.n_buffer, dtype=stream.dtype)
    assert_allclose(data.squeeze(), expected)
    outlet.push_sample(np.array([1]))
    time.sleep(0.5)
    data, _ = stream.get_data()
    expected[-1] = 1
    assert_allclose(data.squeeze(), expected)
    with pytest.raises(RuntimeError, match="with an irregular sampling rate."):
        stream._check_connected_and_regular_sampling("test")
    stream.disconnect()
    close_io()


def _player_mock_lsl_stream_annotations(
    raw: BaseRaw, name: str, status: mp.managers.ProxyValue
) -> None:
    """Player for the '_mock_lsl_stream_annotations' fixture."""
    # nest the PlayerLSL import to first write the temporary LSL configuration file
    from mne_lsl.player import PlayerLSL

    player = PlayerLSL(raw, chunk_size=200, name=name)
    player.start()
    status.value = 1
    while status.value:
        time.sleep(0.1)
    player.stop()


@pytest.fixture()
def _mock_lsl_stream_annotations(raw_annotations, request):
    """Create a mock LSL stream streaming the channel number continuously."""
    manager = mp.Manager()
    status = manager.Value("i", 0)
    process = mp.Process(
        target=_player_mock_lsl_stream_annotations,
        args=(raw_annotations, f"P_{request.node.name}", status),
    )
    process.start()
    yield
    status.value = 0
    process.join()


@pytest.mark.usefixtures("_mock_lsl_stream_annotations")
def test_stream_annotations_picks():
    """Test sub-selection of annotations."""
    stream = Stream(bufsize=5, stype="annotations").connect().pick("test1")
    time.sleep(5)  # acquire data
    data, ts = stream.get_data()
    assert np.count_nonzero(data) == data.size
    stream.disconnect()


def test_stream_filter_deletion(mock_lsl_stream, caplog):
    """Test deletion of filters applied to a Stream."""
    # test no filter
    stream = Stream(bufsize=2.0, name=mock_lsl_stream.name).connect()
    time.sleep(2)
    with pytest.raises(RuntimeError, match="No filter to remove."):
        stream.del_filter("all")
    with pytest.raises(RuntimeError, match="No filter to remove."):
        stream.del_filter(0)
    # test valid deletion
    stream.filter(1, 100, picks=["F7", "F3", "Fz"])
    time.sleep(0.5)
    assert len(stream.filters) == 1
    stream.del_filter("all")
    assert len(stream.filters) == 0
    stream.filter(1, 100, picks=["F7", "F3", "Fz"])
    time.sleep(0.5)
    # test invalid
    with pytest.raises(ValueError, match="is provided as str, it must be"):
        stream.del_filter("0")
    with pytest.raises(ValueError, match="is provided as str, it must be"):
        stream.del_filter("0")
    with pytest.raises(TypeError, match="must be an instance of int-like"):
        stream.del_filter(["0"])
    with pytest.raises(TypeError, match="must be an instance of int-like"):
        stream.del_filter(("0",))
    with pytest.raises(TypeError, match="must be an instance of"):
        stream.del_filter((lambda x: 0,))
    with pytest.raises(TypeError, match="must be an instance of"):
        stream.del_filter(lambda x: 0)
    with pytest.raises(ValueError, match="must be a positive integer"):
        stream.del_filter(1)
    with pytest.warns(RuntimeWarning, match="contains duplicates"):
        stream.del_filter((0, 0))
    assert len(stream.filters) == 0
    # test reset of initial conditions
    stream.filter(1, 100, picks=["F7", "F3", "Fz"])
    stream.filter(20, None, picks=["F7", "F3", "O1"])
    stream.filter(None, 20, picks=["Fz", "O2"])
    assert len(stream.filters) == 3
    assert stream.filters[0]["l_freq"] == 1.0
    assert stream.filters[1]["l_freq"] == 20.0
    assert stream.filters[2]["l_freq"] is None
    time.sleep(0.5)
    assert all(filt["zi"] is not None for filt in stream.filters)
    caplog.set_level(logging.INFO)
    caplog.clear()
    with _use_log_level("INFO"):
        stream.del_filter(2)
    assert (
        f"The initial conditions will be reset on filters:\n{stream.filters[0]}"
    ) in caplog.text
    assert repr(stream.filters[1]) not in caplog.text
    stream.disconnect()


@pytest.fixture()
def raw_sinusoids() -> BaseRaw:
    """Create a raw object with sinusoids."""
    times = np.arange(0, 2, 1 / 1000)
    data1 = np.sin(2 * np.pi * 10 * times) + np.sin(2 * np.pi * 30 * times)
    data2 = np.sin(2 * np.pi * 30 * times) + np.sin(2 * np.pi * 50 * times)
    data3 = np.sin(2 * np.pi * 30 * times) + np.sin(2 * np.pi * 100 * times)
    data = np.vstack([data1, data2, data3])
    info = create_info(
        ch_names=["10-30", "30-50", "30-100"], sfreq=1000, ch_types="eeg"
    )
    return RawArray(data, info)


def _player_mock_lsl_stream_sinusoids(
    raw: BaseRaw,
    name: str,
    status: mp.managers.ValueProxy,
    ch_names: mp.managers.ListProxy,
) -> None:
    """Player for the 'mock_lsl_stream_sinusoids' fixture."""
    # nest the PlayerLSL import to first write the temporary LSL configuration file
    from mne_lsl.player import PlayerLSL

    player = PlayerLSL(raw, chunk_size=200, name=name)
    player.start()
    ch_names.extend(player.info["ch_names"])
    status.value = 1
    while status.value:
        time.sleep(0.1)
    player.stop()


@pytest.fixture()
def mock_lsl_stream_sinusoids(raw_sinusoids, request):
    """Create a mock LSL stream streaming sinusoids."""
    manager = mp.Manager()
    ch_names = manager.list()
    status = manager.Value("i", 0)
    name = f"P_{request.node.name}"
    process = mp.Process(
        target=_player_mock_lsl_stream_sinusoids,
        args=(raw_sinusoids, name, status, ch_names),
    )
    process.start()
    while status.value != 1:
        pass
    yield DummyPlayer(name=name, ch_names=list(ch_names))
    status.value = 0
    process.join()


def test_stream_filter(mock_lsl_stream_sinusoids, raw_sinusoids):
    """Test stream filters."""
    freqs = fftfreq(raw_sinusoids.times.size, 1 / raw_sinusoids.info["sfreq"])
    idx = np.where(0 <= freqs)[0]
    freqs = freqs[idx]
    fft_orig = np.abs(fft(raw_sinusoids.get_data(), axis=-1)[:, idx])
    # extract peaks
    assert fft_orig.shape[0] == len(raw_sinusoids.ch_names)
    assert fft_orig.shape[0] == len(mock_lsl_stream_sinusoids.ch_names)
    heights_orig = dict()
    for k in range(fft_orig.shape[0]):
        peaks, _ = find_peaks(fft_orig[k, :], height=100)  # peak height is 1000
        fqs = [int(elt) for elt in raw_sinusoids.ch_names[k].split("-")]
        assert_allclose(freqs[peaks], fqs, atol=0.1)
        heights_orig[k] = dict(idx=peaks, heights=fft_orig[k, peaks])
    # test unfiltered data
    stream = Stream(bufsize=2.0, name=mock_lsl_stream_sinusoids.name).connect()
    time.sleep(2.5)
    fft_ = np.abs(fft(stream.get_data()[0], axis=-1)[:, idx])
    for ch, ch_height in heights_orig.items():
        assert_allclose(fft_[ch, ch_height["idx"]], ch_height["heights"], rtol=0.05)
    # test filtering
    stream.filter(5, 15, picks="10-30")
    time.sleep(2.1)
    fft_ = np.abs(fft(stream.get_data()[0], axis=-1)[:, idx])
    for ch, ch_height in heights_orig.items():
        if ch == 0:  # 10 Hz retained, 30 Hz removed
            assert fft_[ch, ch_height["idx"]][1] < 0.1 * ch_height["heights"][1]
            assert_allclose(
                fft_[ch, ch_height["idx"]][0], ch_height["heights"][0], rtol=0.05
            )
        else:
            assert_allclose(fft_[ch, ch_height["idx"]], ch_height["heights"], rtol=0.05)
    # test removing filter
    stream.del_filter(0)
    time.sleep(2.5)
    fft_ = np.abs(fft(stream.get_data()[0], axis=-1)[:, idx])
    for ch, ch_height in heights_orig.items():
        assert_allclose(fft_[ch, ch_height["idx"]], ch_height["heights"], rtol=0.05)
    # test adding multiple filters
    stream.filter(20, 70, picks="eeg")
    time.sleep(2.5)
    fft_ = np.abs(fft(stream.get_data()[0], axis=-1)[:, idx])
    for ch, ch_height in heights_orig.items():
        if ch == 0:  # 10 Hz removed, 30 Hz retained
            assert fft_[ch, ch_height["idx"]][0] < 0.1 * ch_height["heights"][0]
            assert_allclose(
                fft_[ch, ch_height["idx"]][1], ch_height["heights"][1], rtol=0.05
            )
        elif ch == 1:  # 30 Hz retained, 50 Hz retained
            assert_allclose(fft_[ch, ch_height["idx"]], ch_height["heights"], rtol=0.05)
        elif ch == 2:  # 30 Hz retained, 100 Hz removed (but not as much attenuation)
            assert fft_[ch, ch_height["idx"]][1] < 0.15 * ch_height["heights"][1]
            assert_allclose(
                fft_[ch, ch_height["idx"]][0], ch_height["heights"][0], rtol=0.05
            )
    stream.filter(40, 60, picks="30-50")  # second filter
    time.sleep(2.5)
    fft_ = np.abs(fft(stream.get_data()[0], axis=-1)[:, idx])
    for ch, ch_height in heights_orig.items():
        if ch == 0:  # 10 Hz removed, 30 Hz retained
            assert fft_[ch, ch_height["idx"]][0] < 0.1 * ch_height["heights"][0]
            assert_allclose(
                fft_[ch, ch_height["idx"]][1], ch_height["heights"][1], rtol=0.05
            )
        elif ch == 1:  # 30 Hz removed, 50 Hz retained
            assert fft_[ch, ch_height["idx"]][0] < 0.1 * ch_height["heights"][0]
            assert_allclose(
                fft_[ch, ch_height["idx"]][1], ch_height["heights"][1], rtol=0.05
            )
        elif ch == 2:  # 30 Hz retained, 100 Hz removed
            assert_allclose(
                fft_[ch, ch_height["idx"]][0], ch_height["heights"][0], rtol=0.05
            )
            assert fft_[ch, ch_height["idx"]][1] < 0.15 * ch_height["heights"][1]
    stream.filter(40, 60, picks="eeg")  # third filter
    time.sleep(2.5)
    fft_ = np.abs(fft(stream.get_data()[0], axis=-1)[:, idx])
    for ch, ch_height in heights_orig.items():
        if ch == 0:  # 10 Hz removed, 30 Hz removed
            assert fft_[ch, ch_height["idx"]][0] < 0.1 * ch_height["heights"][0]
            assert fft_[ch, ch_height["idx"]][1] < 0.1 * ch_height["heights"][1]
        elif ch == 1:  # 30 Hz removed, 50 Hz retained
            assert fft_[ch, ch_height["idx"]][0] < 0.1 * ch_height["heights"][0]
            assert_allclose(
                fft_[ch, ch_height["idx"]][1], ch_height["heights"][1], rtol=0.05
            )
        elif ch == 2:  # 30 Hz removed, 100 Hz removed
            assert fft_[ch, ch_height["idx"]][0] < 0.1 * ch_height["heights"][0]
            assert fft_[ch, ch_height["idx"]][1] < 0.15 * ch_height["heights"][1]
    stream.disconnect()


def test_stream_notch_filter(mock_lsl_stream_sinusoids, raw_sinusoids):
    """Test stream notch filters."""
    freqs = fftfreq(raw_sinusoids.times.size, 1 / raw_sinusoids.info["sfreq"])
    idx = np.where(0 <= freqs)[0]
    freqs = freqs[idx]
    fft_orig = np.abs(fft(raw_sinusoids.get_data(), axis=-1)[:, idx])
    # extract peaks
    assert fft_orig.shape[0] == len(raw_sinusoids.ch_names)
    assert fft_orig.shape[0] == len(mock_lsl_stream_sinusoids.ch_names)
    heights_orig = dict()
    for k in range(fft_orig.shape[0]):
        peaks, _ = find_peaks(fft_orig[k, :], height=100)  # peak height is 1000
        fqs = [int(elt) for elt in raw_sinusoids.ch_names[k].split("-")]
        assert_allclose(freqs[peaks], fqs, atol=0.1)
        heights_orig[k] = dict(idx=peaks, heights=fft_orig[k, peaks])
    # test filtering
    stream = Stream(bufsize=2.0, name=mock_lsl_stream_sinusoids.name).connect()
    stream.notch_filter(30, picks="10-30")
    time.sleep(2.5)
    fft_ = np.abs(fft(stream.get_data()[0], axis=-1)[:, idx])
    for ch, ch_height in heights_orig.items():
        if ch == 0:  # 10 Hz retained, 30 Hz removed
            assert fft_[ch, ch_height["idx"]][1] < 0.1 * ch_height["heights"][1]
            assert_allclose(
                fft_[ch, ch_height["idx"]][0], ch_height["heights"][0], rtol=0.05
            )
        else:
            assert_allclose(fft_[ch, ch_height["idx"]], ch_height["heights"], rtol=0.05)
    # test remove filter
    stream.del_filter(0)
    assert len(stream.filters) == 0
    time.sleep(2.5)
    fft_ = np.abs(fft(stream.get_data()[0], axis=-1)[:, idx])
    for ch, ch_height in heights_orig.items():
        assert_allclose(fft_[ch, ch_height["idx"]], ch_height["heights"], rtol=0.05)
    # test add filter on all channels
    stream.notch_filter(30, picks="all")
    time.sleep(2.5)
    fft_ = np.abs(fft(stream.get_data()[0], axis=-1)[:, idx])
    for ch, ch_height in heights_orig.items():
        if ch == 0:  # 10 Hz retained, 30 Hz removed
            assert_allclose(
                fft_[ch, ch_height["idx"]][0], ch_height["heights"][0], rtol=0.05
            )
            assert fft_[ch, ch_height["idx"]][1] < 0.1 * ch_height["heights"][1]
        elif ch == 1:  # 30 Hz removed, 50 Hz retained
            assert fft_[ch, ch_height["idx"]][0] < 0.1 * ch_height["heights"][0]
            assert_allclose(
                fft_[ch, ch_height["idx"]][1], ch_height["heights"][1], rtol=0.05
            )
        elif ch == 2:  # 30 Hz removed, 100 Hz retained
            assert fft_[ch, ch_height["idx"]][0] < 0.1 * ch_height["heights"][0]
            assert_allclose(
                fft_[ch, ch_height["idx"]][1], ch_height["heights"][1], rtol=0.05
            )
    # test multiple filters
    stream.notch_filter(10, picks="10-30")
    time.sleep(2.5)
    fft_ = np.abs(fft(stream.get_data()[0], axis=-1)[:, idx])
    for ch, ch_height in heights_orig.items():
        if ch == 0:  # 10 Hz removed, 30 Hz removed
            assert fft_[ch, ch_height["idx"]][0] < 0.1 * ch_height["heights"][0]
            assert fft_[ch, ch_height["idx"]][1] < 0.1 * ch_height["heights"][1]
        elif ch == 1:  # 30 Hz removed, 50 Hz retained
            assert fft_[ch, ch_height["idx"]][0] < 0.1 * ch_height["heights"][0]
            assert_allclose(
                fft_[ch, ch_height["idx"]][1], ch_height["heights"][1], rtol=0.05
            )
        elif ch == 2:  # 30 Hz removed, 100 Hz retained
            assert fft_[ch, ch_height["idx"]][0] < 0.1 * ch_height["heights"][0]
            assert_allclose(
                fft_[ch, ch_height["idx"]][1], ch_height["heights"][1], rtol=0.05
            )
    # test representation
    for filt in stream.filters:
        assert "notch filter" in repr(filt)
    # test channel selection with filters
    with pytest.raises(RuntimeError, match="channel selection must be done before"):
        stream.pick(stream.ch_names[0])
    with pytest.raises(RuntimeError, match="channel selection must be done before"):
        stream.drop_channels(stream.ch_names[0])
    stream.disconnect()


def test_stream_notch_filter_invalid(mock_lsl_stream_sinusoids):
    """Test invalid notch filter."""
    stream = Stream(bufsize=2.0, name=mock_lsl_stream_sinusoids.name)
    with pytest.raises(RuntimeError, match="Please connect to the stream"):
        stream.notch_filter(30, picks="10-30")
    stream.connect()
    with pytest.raises(TypeError, match="must be an instance of"):
        stream.notch_filter("101")
    with pytest.raises(ValueError, match="frequency must be a positive number"):
        stream.notch_filter(-101)
    with pytest.raises(TypeError, match="must be an instance of"):
        stream.notch_filter(101, notch_widths="101")
    with pytest.raises(ValueError, match="notch width must be a positive number"):
        stream.notch_filter(101, notch_widths=-101)
    with pytest.raises(TypeError, match="must be an instance of"):
        stream.notch_filter(101, trans_bandwidth="101")
    with pytest.raises(ValueError, match="ransition bandwidth must be a positive"):
        stream.notch_filter(101, trans_bandwidth=-101)
    stream.disconnect()


def test_stream_get_data_info_invalid():
    """Test get_data() and info on unconnected stream."""
    stream = Stream(2.0)
    with pytest.raises(RuntimeError, match="Please connect to the stream"):
        _ = stream.info
    with pytest.raises(RuntimeError, match="Please connect to the stream"):
        stream.get_data()


<<<<<<< HEAD
def test_stream_lsl_epoched(mock_lsl_stream_sinusoids):
    """Test that an epoched Stream will not let you modify the buffer of channels."""
    stream = Stream(bufsize=2.0, name=mock_lsl_stream_sinusoids.name)
    assert len(stream._epochs) == 0
    stream.connect()
    assert len(stream._epochs) == 0
    stream._epochs.append("MockStreamEpochs")
    assert len(stream._epochs) == 1
    with pytest.raises(RuntimeError, match="can not be used on a stream being epoched"):
        stream.pick(0)
    with pytest.raises(RuntimeError, match="can not be used on a stream being epoched"):
        stream.drop_channels(stream.ch_names[0])
    with pytest.raises(RuntimeError, match="can not be used on a stream being epoched"):
        stream.rename_channels({stream.ch_names[0]: stream.ch_names[0] + "101"})
    with pytest.raises(RuntimeError, match="can not be used on a stream being epoched"):
        stream.set_channel_types({stream.ch_names[0]: "misc"})
    with pytest.raises(RuntimeError, match="can not be used on a stream being epoched"):
        stream.set_channel_units({stream.ch_names[0]: "mV"})
    with pytest.raises(RuntimeError, match="can not be used on a stream being epoched"):
        stream.add_reference_channels("CPz")
    with pytest.raises(RuntimeError, match="can not be used on a stream being epoched"):
        stream.set_eeg_reference("average")
    stream._epochs = []
=======
def test_manual_acquisition(mock_lsl_stream):
    """Test manual acquisition."""
    stream = Stream(bufsize=2.0, name=mock_lsl_stream.name).connect(acquisition_delay=0)
    _sleep_until_new_data(1e-6, mock_lsl_stream)
    assert stream.n_new_samples == 0
    stream.acquire()
    n_samples = stream.n_new_samples
    assert 0 < n_samples
    _sleep_until_new_data(1e-6, mock_lsl_stream)
    assert n_samples == stream.n_new_samples
    stream.acquire()
    assert n_samples < stream.n_new_samples
    # test interrupt acquisition
    data, _ = stream.get_data()
    stream.add_reference_channels("CPz")
    data2, _ = stream.get_data()
    assert data.shape[0] == data2.shape[0] - 1
    assert stream.n_new_samples == 0
    _sleep_until_new_data(1e-6, mock_lsl_stream)
    stream.acquire()
    assert 0 < stream.n_new_samples
    data3, _ = stream.get_data()
    assert data3.shape == data2.shape
    # use default from assert_allclose
    assert not np.allclose(data2, data3, rtol=1e-7, atol=0)
    stream.disconnect()


def test_manual_acquisition_errors(mock_lsl_stream):
    """Test error message raised by manual acquisition."""
    stream = Stream(bufsize=2.0, name=mock_lsl_stream.name)
    with pytest.raises(RuntimeError, match="Please connect to the stream"):
        stream.acquire()
    stream.connect(acquisition_delay=0.5)
    with pytest.raises(RuntimeError, match="Acquisition is done automatically"):
        stream.acquire()
>>>>>>> efc15caf
    stream.disconnect()<|MERGE_RESOLUTION|>--- conflicted
+++ resolved
@@ -1048,7 +1048,6 @@
         stream.get_data()
 
 
-<<<<<<< HEAD
 def test_stream_lsl_epoched(mock_lsl_stream_sinusoids):
     """Test that an epoched Stream will not let you modify the buffer of channels."""
     stream = Stream(bufsize=2.0, name=mock_lsl_stream_sinusoids.name)
@@ -1072,7 +1071,8 @@
     with pytest.raises(RuntimeError, match="can not be used on a stream being epoched"):
         stream.set_eeg_reference("average")
     stream._epochs = []
-=======
+
+
 def test_manual_acquisition(mock_lsl_stream):
     """Test manual acquisition."""
     stream = Stream(bufsize=2.0, name=mock_lsl_stream.name).connect(acquisition_delay=0)
@@ -1109,5 +1109,4 @@
     stream.connect(acquisition_delay=0.5)
     with pytest.raises(RuntimeError, match="Acquisition is done automatically"):
         stream.acquire()
->>>>>>> efc15caf
     stream.disconnect()